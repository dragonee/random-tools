--- conflicted
+++ resolved
@@ -13,23 +13,16 @@
     ],
     packages=('randomtools',),
     package_dir={'': 'src'},
-<<<<<<< HEAD
-    install_requires=['docopt', 'thefuzz'],
-=======
-    install_requires=['docopt', 'requests'],
->>>>>>> 0b9c246a
+    install_requires=['docopt', 'thefuzz', 'requests'],
     python_requires='>=3',
     entry_points={
         'console_scripts': [
             'copiesfromcsv = randomtools.copiesfromcsv:main',
-<<<<<<< HEAD
             'sodamatcher = randomtools.sodamatcher:main',
             'movetoguids = randomtools.movetoguids:main',
             'maptocsvcolumn = randomtools.maptocsvcolumn:main',
             'maptocsv = randomtools.maptocsv:main',
-=======
             'observation = randomtools.observation:main',
->>>>>>> 0b9c246a
         ],
     }
 )